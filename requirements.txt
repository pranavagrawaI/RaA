--- conflicted
+++ resolved
@@ -1,11 +1,3 @@
-<<<<<<< HEAD
-pyYAML == 6.0.2
-pillow == 11.2.1
-pytest == 8.4.0 
-google-genai == 1.19.0
-matplotlib == 3.8.4
-python-dotenv == 1.1.1
-=======
 pyYAML == 6.0.2
 pillow == 11.2.1
 pytest == 8.4.0 
@@ -13,4 +5,4 @@
 matplotlib == 3.8.4
 pandas == 2.3.1
 altair == 5.5.0
->>>>>>> 326cd1ef
+python-dotenv == 1.1.1