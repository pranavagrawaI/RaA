# -*- coding: utf-8 -*-
"""Evaluation Engine for RaA.

This module loads metadata produced by :class:`LoopController`, performs
pairwise comparisons, obtains ratings from either a human or Gemini LLM
backend, and persists the results under each item's ``eval`` folder.
"""

from __future__ import annotations

import json
import os
import pathlib
import re
from typing import Any, Dict, List, Literal

from google import genai
from PIL import Image

from output_manager import OutputManager

Rating = Dict[str, Any]


class EvaluationEngine:
    """Evaluate semantic drift across loop iterations."""

    def __init__(
        self, exp_root: str, mode: Literal["llm", "human"] = "llm", config=None
    ) -> None:
        self.exp_root = pathlib.Path(exp_root)
        self.mode = mode
        self.loop_type = (
            config.loop.type.upper() if config else ""
        )  # Will do all comparisons if config not provided

    def run(self) -> None:
        meta_path = self.exp_root / "metadata.json"
        meta = json.load(open(meta_path, "r", encoding="utf-8"))
        for item_id, record in meta.items():
            self._eval_single_item(item_id, record)

    def _eval_single_item(self, item_id: str, rec: Dict[str, str]) -> None:
        om = OutputManager(os.path.join(self.exp_root, item_id, "eval"))
        evals: List[Dict[str, Any]] = []

        def _path(rel: str) -> str:
            return os.path.join(self.exp_root, item_id, rel)

        iters = [
            k.split("_")[0] for k in rec if k.startswith("iter") and k.endswith("_img")
        ]
        iters = sorted({int(idx.replace("iter", "")) for idx in iters})

        start_with_image = "input.jpg" in rec or self.loop_type == "I-T-I"
        base_img = (
            _path("input.jpg") if start_with_image else _path(rec.get("iter1_img", ""))
        )
        base_txt = (
            _path("input.txt")
            if not start_with_image
            else _path(rec.get("iter1_text", ""))
        )

        for i in iters:
            curr_img = _path(rec[f"iter{i}_img"])
            curr_txt = _path(rec[f"iter{i}_text"])

            # Compare with original (base) content
            if self.loop_type == "I-T-I":
                # For I-T-I: Always compare current image with original
                evals += self._compare_images(
                    item_id, i, curr_img, base_img, "original"
                )
            elif self.loop_type == "T-I-T":
                # For T-I-T: Always compare current text with original
                evals += self._compare_texts(item_id, i, curr_txt, base_txt, "original")
            else:
                # If loop type unknown, do both comparisons
                evals += self._compare_images(
                    item_id, i, curr_img, base_img, "original"
                )
                evals += self._compare_texts(item_id, i, curr_txt, base_txt, "original")

            # Compare with previous iteration (only for iterations after the first)
            if i > 1:
                prev_img = _path(rec[f"iter{i - 1}_img"])
                prev_txt = _path(rec[f"iter{i - 1}_text"])

                if self.loop_type == "I-T-I":
                    # For I-T-I: Compare both images and texts with previous iteration
                    evals += self._compare_images(
                        item_id, i, curr_img, prev_img, "previous"
                    )
                    evals += self._compare_texts(
                        item_id, i, curr_txt, prev_txt, "previous"
                    )
                elif self.loop_type == "T-I-T":
                    # For T-I-T: Compare both texts and images with previous iteration
                    evals += self._compare_texts(
                        item_id, i, curr_txt, prev_txt, "previous"
                    )
                    evals += self._compare_images(
                        item_id, i, curr_img, prev_img, "previous"
                    )
                else:
                    # If loop type unknown, do both comparisons
                    evals += self._compare_images(
                        item_id, i, curr_img, prev_img, "previous"
                    )
                    evals += self._compare_texts(
                        item_id, i, curr_txt, prev_txt, "previous"
                    )

            # Always do image-text comparison for current iteration
            evals += self._compare_cross(item_id, i, curr_img, curr_txt, "same-step")

        om.write_json(evals, "ratings.json")

    # ------------------------------------------------------------------
    def _compare_images(
        self, item: str, step: int, img_a: str, img_b: str, anchor: str
    ) -> List[Dict[str, Any]]:
        rating = self._run_rater("image-image", img_a, img_b)
        return [self._package("image-image", item, step, anchor, rating, [img_a, img_b])]

    def _compare_texts(
        self, item: str, step: int, txt_a: str, txt_b: str, anchor: str
    ) -> List[Dict[str, Any]]:
        rating = self._run_rater("text-text", txt_a, txt_b)
        return [self._package("text-text", item, step, anchor, rating, [txt_a, txt_b])]

    def _compare_cross(
        self, item: str, step: int, img: str, txt: str, anchor: str
    ) -> List[Dict[str, Any]]:
        rating = self._run_rater("image-text", img, txt)
        return [self._package("image-text", item, step, anchor, rating, [img, txt])]

    # ------------------------------------------------------------------
    def _format_prompt(self, kind: str, a: str, b: str) -> str:
        base = "Rate the semantic similarity of the following items on a scale of 1 (very different) to 5 (identical)."
        if kind == "text-text":
            text_a = open(a, "r", encoding="utf-8").read()
            text_b = open(b, "r", encoding="utf-8").read()
            return f"[TEXT-TEXT]\nA: {text_a}\nB: {text_b}\n{base}"
        if kind == "image-image":
            return f"[IMAGE-IMAGE]\nA: {a}\nB: {b}\n{base}"
        if kind == "image-text":
            if a.lower().endswith((".jpg", ".jpeg", ".png")):
                text = open(b, "r", encoding="utf-8").read()
                img = a
            else:
                text = open(a, "r", encoding="utf-8").read()
                img = b
            return f"[IMAGE-TEXT]\nImage: {img}\nText: {text}\n{base}"
        return f"{base}"

    def _extract_response_text(self, resp: Any) -> str | None:
        """Return the textual content from a Gemini response."""
        if resp is None:
            return None
        if hasattr(resp, "text"):
            return resp.text
        if hasattr(resp, "candidates") and resp.candidates:
            cand = resp.candidates[0]
            parts = getattr(getattr(cand, "content", None), "parts", None)
            if parts:
                for part in parts:
                    text = getattr(part, "text", None)
                    if text:
                        return text
        return None

    def _run_rater(self, kind: str, a: str, b: str) -> Rating:
        if self.mode == "human":
            prompt = self._format_prompt(kind, a, b)
            print("-" * 15, "\nCopy-paste to human UI:\n", prompt)
            score = int(input("Score 1-5? "))
            reason = input("Reason? ")[:280]
            return {"score": score, "reason": reason}

        api_key = os.getenv("GOOGLE_API_KEY")
        if not api_key:
            return {"score": 3, "reason": "Missing GOOGLE_API_KEY"}

        client = genai.Client(api_key=api_key)
<<<<<<< HEAD
        base_prompt = """You are an expert in analyzing semantic similarity between content. 
Rate the similarity from 1 (very different) to 5 (identical) and explain your rating.
Always format your response as a JSON object with exactly two fields: "score" (integer 1-5) and "reason" (string).
Example: {"score": 4, "reason": "The images are highly similar in composition and subject matter."}
"""
=======
        prompt = (
            'Rate the semantic similarity from 1 (very different) to 5 '
            '(identical) and justify. Respond in JSON {"score": int, "reason": str}.'
        )

>>>>>>> 52da7c4a
        try:
            if kind == "image-image":
                # Ensure both files exist and can be opened as images
                if not (os.path.exists(a) and os.path.exists(b)):
                    raise FileNotFoundError(f"Missing image file(s): {a} or {b}")

                with Image.open(a) as img1, Image.open(b) as img2:
                    # Convert to RGB mode if needed
                    if img1.mode != "RGB":
                        img1 = img1.convert("RGB")
                    if img2.mode != "RGB":
                        img2 = img2.convert("RGB")

                    prompt_part = """Compare these two images:"""
                    response = client.models.generate_content(
                        model="gemini-2.0-flash-lite",
                        contents=[base_prompt, prompt_part, img1, img2],
                    )

            elif kind == "text-text":
                # Handle missing text files by using placeholders
                text1 = "No text available"
                text2 = "No text available"

                if os.path.exists(a):
                    with open(a, "r", encoding="utf-8") as f:
                        text1 = f.read().strip()
                if os.path.exists(b):
                    with open(b, "r", encoding="utf-8") as f:
                        text2 = f.read().strip()

                prompt_text = f"""Compare these two texts:
Text 1: {text1}
Text 2: {text2}"""
                response = client.models.generate_content(
                    model="gemini-2.0-flash-lite",
                    contents=[base_prompt + "\n" + prompt_text],
                )

            elif kind == "image-text":
                # Determine which is image and which is text
                if a.lower().endswith((".jpg", ".jpeg", ".png")):
                    img_path, txt_path = a, b
                else:
                    img_path, txt_path = b, a

                if not os.path.exists(img_path):
                    raise FileNotFoundError(f"Missing image file: {img_path}")

                text = "No text available"
                if os.path.exists(txt_path):
                    with open(txt_path, "r", encoding="utf-8") as f:
                        text = f.read().strip()

                with Image.open(img_path) as img:
                    if img.mode != "RGB":
                        img = img.convert("RGB")

                    prompt_part = """Compare this image to the following text:"""
                    response = client.models.generate_content(
                        model="gemini-2.0-flash-lite",
                        contents=[base_prompt, prompt_part, img, f"Text: {text}"],
                    )

            else:
                raise ValueError(f"Unknown comparison type: {kind}")

<<<<<<< HEAD
            try:
                # Check if response.text exists and is not None
                if hasattr(response, "text") and response.text is not None:
                    response_text = response.text.strip()
                    # Try to extract JSON from the response text
                    try:
                        # Look for JSON object in the text
                        start_idx = response_text.find("{")
                        end_idx = response_text.rfind("}") + 1
                        if start_idx >= 0 and end_idx > start_idx:
                            json_str = response_text[start_idx:end_idx]
                            result = json.loads(json_str)
                            # Validate the result has required fields
                            if isinstance(
                                result.get("score"), (int, float)
                            ) and isinstance(result.get("reason"), str):
                                return {
                                    "score": int(result["score"]),
                                    "reason": result["reason"][:280],
                                }
                    except (json.JSONDecodeError, KeyError, ValueError):
                        pass

                    # Fallback: Try to extract score and reason from text
                    try:
                        words = response_text.lower().split()
                        # Look for a number 1-5 in the text
                        score = 3  # default
                        for word in words:
                            if word.isdigit() and 1 <= int(word) <= 5:
                                score = int(word)
                                break
                        return {"score": score, "reason": response_text[:280]}
                    except Exception:
                        pass

                return {"score": 3, "reason": "Could not parse response"}
            except Exception:
                return {"score": 3, "reason": "Error processing response"}

        except Exception as e:
            return {"score": 3, "reason": f"Error: {str(e)}"}
=======
            resp = client.models.generate_content(
                model="gemini-2.0-flash-lite", contents=contents
            )
            text = self._extract_response_text(resp)
            if not text:
                raise ValueError("Empty response")
            try:
                return json.loads(text)
            except json.JSONDecodeError:
                match = re.search(r"\{.*\}", text, re.DOTALL)
                if match:
                    return json.loads(match.group(0))
                raise
        except Exception as e:  # noqa: BLE001
            return {"score": 3, "reason": f"LLM error: {e}"}
>>>>>>> 52da7c4a

    def _package(
        self, typ: str, item: str, step: int, anchor: str, rating: Rating, items: List[str]
    ) -> Dict[str, Any]:
        # Convert absolute paths to relative paths for cleaner output
        rel_items = [os.path.basename(item) for item in items]
        return {
            "item_id": item,
            "step": step,
            "anchor": anchor,
            "comparison_type": typ,
            "comparison_items": rel_items,
            **rating,
        }<|MERGE_RESOLUTION|>--- conflicted
+++ resolved
@@ -11,7 +11,6 @@
 import json
 import os
 import pathlib
-import re
 from typing import Any, Dict, List, Literal
 
 from google import genai
@@ -184,19 +183,11 @@
             return {"score": 3, "reason": "Missing GOOGLE_API_KEY"}
 
         client = genai.Client(api_key=api_key)
-<<<<<<< HEAD
         base_prompt = """You are an expert in analyzing semantic similarity between content. 
 Rate the similarity from 1 (very different) to 5 (identical) and explain your rating.
 Always format your response as a JSON object with exactly two fields: "score" (integer 1-5) and "reason" (string).
 Example: {"score": 4, "reason": "The images are highly similar in composition and subject matter."}
 """
-=======
-        prompt = (
-            'Rate the semantic similarity from 1 (very different) to 5 '
-            '(identical) and justify. Respond in JSON {"score": int, "reason": str}.'
-        )
-
->>>>>>> 52da7c4a
         try:
             if kind == "image-image":
                 # Ensure both files exist and can be opened as images
@@ -264,7 +255,6 @@
             else:
                 raise ValueError(f"Unknown comparison type: {kind}")
 
-<<<<<<< HEAD
             try:
                 # Check if response.text exists and is not None
                 if hasattr(response, "text") and response.text is not None:
@@ -307,23 +297,6 @@
 
         except Exception as e:
             return {"score": 3, "reason": f"Error: {str(e)}"}
-=======
-            resp = client.models.generate_content(
-                model="gemini-2.0-flash-lite", contents=contents
-            )
-            text = self._extract_response_text(resp)
-            if not text:
-                raise ValueError("Empty response")
-            try:
-                return json.loads(text)
-            except json.JSONDecodeError:
-                match = re.search(r"\{.*\}", text, re.DOTALL)
-                if match:
-                    return json.loads(match.group(0))
-                raise
-        except Exception as e:  # noqa: BLE001
-            return {"score": 3, "reason": f"LLM error: {e}"}
->>>>>>> 52da7c4a
 
     def _package(
         self, typ: str, item: str, step: int, anchor: str, rating: Rating, items: List[str]
